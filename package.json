--- conflicted
+++ resolved
@@ -16,11 +16,7 @@
     "ionic-app-scripts": "bin/ionic-app-scripts.js"
   },
   "scripts": {
-<<<<<<< HEAD
-    "build": "npm run clean && webpack",
-=======
     "build": "npm run clean && tsc && npm run sass",
->>>>>>> 87cf8046
     "build-and-test": "npm run build && npm run test",
     "changelog": "./node_modules/.bin/conventional-changelog -p angular -i CHANGELOG.md -s",
     "clean": "rimraf ./dist",
@@ -65,7 +61,6 @@
     "@types/node-sass": "^0.0.29",
     "@types/uglify-js": "^2.0.27",
     "@types/webpack": "^1.12.35",
-<<<<<<< HEAD
     "@types/ws": "0.0.34",
     "autoprefixer": "6.4.1",
     "awesome-typescript-loader": "^2.2.4",
@@ -77,12 +72,6 @@
     "conventional-changelog-cli": "^1.2.0",
     "github": "^0.2.4",
     "ionic-cz-conventional-changelog": "^1.0.0",
-=======
-    "@types/ws": "^0.0.34",
-    "conventional-changelog-cli": "1.2.0",
-    "github": "0.2.4",
-    "ionic-cz-conventional-changelog": "1.0.0",
->>>>>>> 87cf8046
     "jasmine": "2.5.2",
     "mock-fs": "^3.11.0",
     "os-name": "^2.0.1",
