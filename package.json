{
  "name": "@ionic/app-scripts",
  "version": "0.0.43",
  "description": "Scripts for Ionic Projects",
  "homepage": "http://ionicframework.com/",
  "author": "Ionic Team <hi@ionic.io> (http://ionic.io)",
  "license": "MIT",
  "files": [
    "bin/",
    "config/",
    "dist/",
    "LICENSE",
    "README.md"
  ],
  "bin": {
    "ionic-app-scripts": "bin/ionic-app-scripts.js"
  },
  "scripts": {
    "build": "npm run clean && webpack",
    "build-and-test": "npm run build && npm run test",
    "changelog": "./node_modules/.bin/conventional-changelog -p angular -i CHANGELOG.md -s",
    "changelog-and-commit": "npm run changelog && node ./scripts/commit-changelog.js",
    "clean": "rimraf ./dist",
    "github-release": "node ./scripts/create-github-release.js",
    "lint": "tslint -c ./tslint.json --project ./tsconfig.json",
    "nightly": "npm run build && node ./scripts/publish-nightly.js",
    "release": "npm run build && npm run test && npm run changelog-and-commit && npm version patch && npm run github-release && npm publish",
    "sass": "node-sass ./src/sass/ion-dev.scss --output ./bin/ --output-style compressed",
    "sass-watch": "npm run sass && node-sass ./src/sass/ion-dev.scss --watch --output ./bin/ --output-style compressed",
    "test": "jasmine JASMINE_CONFIG_PATH=src/spec/jasmine.config.json || true",
<<<<<<< HEAD
    "watch": "npm run clean && webpack --watch"
=======
    "watch": "npm run clean && tsc --watch & npm run sass-watch"
>>>>>>> 6f5d4443
  },
  "main": "dist/main.js",
  "dependencies": {
    "chokidar": "1.6.1",
<<<<<<< HEAD
    "fs-extra": "0.30.0",
    "node-sass": "3.10.1",
=======
    "clean-css": "3.4.19",
    "cross-spawn": "4.0.0",
    "express": "4.14.0",
    "fs-extra": "0.30.0",
    "json-loader": "0.5.4",
    "node-sass": "3.10.1",
    "os-name": "2.0.1",
    "postcss": "5.2.0",
    "proxy-middleware": "0.15.0",
>>>>>>> 6f5d4443
    "rollup": "0.36.3",
    "rollup-plugin-commonjs": "5.0.4",
    "rollup-plugin-json": "2.0.2",
    "rollup-plugin-node-builtins": "2.0.0",
    "rollup-plugin-node-globals": "1.0.9",
    "rollup-plugin-node-resolve": "2.0.0",
    "rollup-pluginutils": "1.5.2",
    "tiny-lr": "1.0.3",
    "tslint": "3.15.1",
    "tslint-eslint-rules": "1.5.0",
    "typescript": "^2.0.3",
    "uglify-js": "2.7.3",
    "webpack": "^2.1.0-beta.25",
<<<<<<< HEAD
    "file-loader": "^0.9.0",
    "json-loader": "^0.5.4"
=======
    "ws": "1.1.1"
>>>>>>> 6f5d4443
  },
  "devDependencies": {
    "@types/chalk": "^0.4.30",
    "@types/chokidar": "^1.4.29",
    "@types/clean-css": "^3.4.29",
    "@types/express": "^4.0.33",
    "@types/fs-extra": "^0.0.33",
    "@types/jasmine": "^2.2.33",
    "@types/mock-fs": "^3.6.29",
    "@types/node": "^6.0.38",
    "@types/node-sass": "^0.0.29",
    "@types/uglify-js": "^2.0.27",
    "@types/webpack": "^1.12.35",
<<<<<<< HEAD
    "@types/ws": "0.0.34",
    "autoprefixer": "6.4.1",
    "bufferutil": "^1.2.1",
    "chalk": "1.1.3",
    "clean-css": "3.4.19",
    "cross-spawn": "4.0.0",
    "express": "^4.14.0",
    "conventional-changelog-cli": "^1.2.0",
    "github": "^0.2.4",
    "ionic-cz-conventional-changelog": "^1.0.0",
    "jasmine": "2.5.2",
    "mock-fs": "^3.11.0",
    "os-name": "^2.0.1",
    "postcss": "5.2.0",
    "proxy-middleware": "^0.15.0",
    "rimraf": "^2.5.4",
    "tslint-ionic-rules": "0.0.5",
    "ws": "^1.1.1"
=======
    "@types/ws": "^0.0.34",
    "conventional-changelog-cli": "1.2.0",
    "github": "0.2.4",
    "highlight.js": "9.8.0",
    "ionic-cz-conventional-changelog": "1.0.0",
    "jasmine": "2.5.2",
    "mock-fs": "3.11.0",
    "node-sass": "3.10.1",
    "rimraf": "2.5.4",
    "tslint-ionic-rules": "0.0.8"
>>>>>>> 6f5d4443
  },
  "repository": {
    "type": "git",
    "url": "git+https://github.com/driftyco/ionic-app-scripts.git"
  },
  "bugs": {
    "url": "https://github.com/driftyco/ionic-app-scripts/issues"
  },
  "config": {
    "commitizen": {
      "path": "node_modules/ionic-cz-conventional-changelog"
    }
  }
}<|MERGE_RESOLUTION|>--- conflicted
+++ resolved
@@ -28,29 +28,13 @@
     "sass": "node-sass ./src/sass/ion-dev.scss --output ./bin/ --output-style compressed",
     "sass-watch": "npm run sass && node-sass ./src/sass/ion-dev.scss --watch --output ./bin/ --output-style compressed",
     "test": "jasmine JASMINE_CONFIG_PATH=src/spec/jasmine.config.json || true",
-<<<<<<< HEAD
-    "watch": "npm run clean && webpack --watch"
-=======
     "watch": "npm run clean && tsc --watch & npm run sass-watch"
->>>>>>> 6f5d4443
   },
   "main": "dist/main.js",
   "dependencies": {
     "chokidar": "1.6.1",
-<<<<<<< HEAD
     "fs-extra": "0.30.0",
     "node-sass": "3.10.1",
-=======
-    "clean-css": "3.4.19",
-    "cross-spawn": "4.0.0",
-    "express": "4.14.0",
-    "fs-extra": "0.30.0",
-    "json-loader": "0.5.4",
-    "node-sass": "3.10.1",
-    "os-name": "2.0.1",
-    "postcss": "5.2.0",
-    "proxy-middleware": "0.15.0",
->>>>>>> 6f5d4443
     "rollup": "0.36.3",
     "rollup-plugin-commonjs": "5.0.4",
     "rollup-plugin-json": "2.0.2",
@@ -64,12 +48,8 @@
     "typescript": "^2.0.3",
     "uglify-js": "2.7.3",
     "webpack": "^2.1.0-beta.25",
-<<<<<<< HEAD
     "file-loader": "^0.9.0",
     "json-loader": "^0.5.4"
-=======
-    "ws": "1.1.1"
->>>>>>> 6f5d4443
   },
   "devDependencies": {
     "@types/chalk": "^0.4.30",
@@ -83,7 +63,6 @@
     "@types/node-sass": "^0.0.29",
     "@types/uglify-js": "^2.0.27",
     "@types/webpack": "^1.12.35",
-<<<<<<< HEAD
     "@types/ws": "0.0.34",
     "autoprefixer": "6.4.1",
     "bufferutil": "^1.2.1",
@@ -101,19 +80,8 @@
     "proxy-middleware": "^0.15.0",
     "rimraf": "^2.5.4",
     "tslint-ionic-rules": "0.0.5",
-    "ws": "^1.1.1"
-=======
-    "@types/ws": "^0.0.34",
-    "conventional-changelog-cli": "1.2.0",
-    "github": "0.2.4",
+    "ws": "^1.1.1",
     "highlight.js": "9.8.0",
-    "ionic-cz-conventional-changelog": "1.0.0",
-    "jasmine": "2.5.2",
-    "mock-fs": "3.11.0",
-    "node-sass": "3.10.1",
-    "rimraf": "2.5.4",
-    "tslint-ionic-rules": "0.0.8"
->>>>>>> 6f5d4443
   },
   "repository": {
     "type": "git",
