--- conflicted
+++ resolved
@@ -30,24 +30,10 @@
   },
   "main": "dist/main.js",
   "dependencies": {
-<<<<<<< HEAD
-    "chokidar": "1.6.0",
-=======
-    "autoprefixer": "6.4.1",
-    "chalk": "1.1.3",
     "chokidar": "1.6.1",
-    "clean-css": "3.4.19",
-    "cross-spawn": "4.0.0",
-    "express": "^4.14.0",
->>>>>>> 0685c0b8
     "fs-extra": "0.30.0",
     "node-sass": "3.10.1",
-<<<<<<< HEAD
-=======
     "os-name": "^2.0.1",
-    "postcss": "5.2.0",
-    "proxy-middleware": "^0.15.0",
->>>>>>> 0685c0b8
     "rollup": "0.36.3",
     "rollup-plugin-commonjs": "5.0.4",
     "rollup-plugin-json": "2.0.2",
@@ -77,18 +63,15 @@
     "@types/uglify-js": "2.0.27",
     "@types/webpack": "^1.12.35",
     "@types/ws": "0.0.34",
-<<<<<<< HEAD
     "autoprefixer": "6.4.1",
     "bufferutil": "^1.2.1",
     "chalk": "1.1.3",
     "clean-css": "3.4.19",
     "cross-spawn": "4.0.0",
     "express": "^4.14.0",
-=======
     "conventional-changelog-cli": "^1.2.0",
     "github": "^0.2.4",
     "ionic-cz-conventional-changelog": "^1.0.0",
->>>>>>> 0685c0b8
     "jasmine": "2.5.2",
     "mock-fs": "^3.11.0",
     "postcss": "5.2.0",
