--- conflicted
+++ resolved
@@ -32,11 +32,7 @@
     "clean-css": "3.4.19",
     "cross-spawn": "4.0.0",
     "fs-extra": "0.30.0",
-<<<<<<< HEAD
     "json-loader": "^0.5.4",
-    "magic-string": "0.16.0",
-=======
->>>>>>> 100cb74e
     "node-sass": "3.9.3",
     "postcss": "5.2.0",
     "rollup": "0.36.3",
@@ -62,6 +58,7 @@
     "@types/node": "6.0.38",
     "@types/node-sass": "0.0.29",
     "@types/uglify-js": "2.0.27",
+    "@types/webpack": "^1.12.35",
     "jasmine": "2.5.2",
     "mock-fs": "^3.11.0",
     "tslint": "3.15.1",
