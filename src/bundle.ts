--- conflicted
+++ resolved
@@ -15,10 +15,6 @@
 }
 
 
-<<<<<<< HEAD
-export function bundleUpdate(event: string, filePath: string, context: BuildContext) {
-  return rollupUpdate(event, filePath, context)
-=======
 function bundleWorker(context: BuildContext, configFile: string) {
   if (context.bundler === BUNDLER_ROLLUP) {
     return rollup(context, configFile);
@@ -28,16 +24,15 @@
 }
 
 
-export function bundleUpdate(event: string, path: string, context: BuildContext) {
+export function bundleUpdate(event: string, filePath: string, context: BuildContext) {
   if (context.bundler === BUNDLER_ROLLUP) {
-    return rollupUpdate(event, path, context)
+    return rollupUpdate(event, filePath, context)
       .catch(err => {
         throw new BuildError(err);
       });
   }
 
-  return webpackUpdate(event, path, context, null)
->>>>>>> 41dc3a39
+  return webpackUpdate(event, filePath, context, null)
     .catch(err => {
       throw new BuildError(err);
     });
