import { join } from 'path';
import { BuildContext, TaskInfo } from './util/interfaces';
import { BuildError, Logger } from './util/logger';
import { fillConfigDefaults, generateContext, getUserConfigFile } from './util/config';
import { readFileAsync, writeFileAsync } from './util/helpers';
import { runWorker } from './worker-client';
import * as cleanCss from 'clean-css';


export function cleancss(context?: BuildContext, configFile?: string) {
  context = generateContext(context);
  configFile = getUserConfigFile(context, taskInfo, configFile);

  const logger = new Logger('cleancss');

  return runWorker('cleancss', 'cleancssWorker', context, configFile)
    .then(() => {
      logger.finish();
    })
    .catch(err => {
      throw logger.fail(err);
    });
}


export function cleancssWorker(context: BuildContext, configFile: string): Promise<any> {
  return new Promise((resolve, reject) => {
    const cleanCssConfig: CleanCssConfig = fillConfigDefaults(configFile, taskInfo.defaultConfig);
    const srcFile = join(context.buildDir, cleanCssConfig.sourceFileName);
    const destFile = join(context.buildDir, cleanCssConfig.destFileName);

    Logger.debug(`cleancss read: ${srcFile}`);

    readFileAsync(srcFile).then(fileContent => {
      const minifier = new cleanCss();
      minifier.minify(fileContent, (err, minified) => {
        if (err) {
          reject(new BuildError(err));

        } else if (minified.errors && minified.errors.length > 0) {
          // just return the first error for now I guess
          minified.errors.forEach(e => {
            Logger.error(e);
          });
          reject(new BuildError());

        } else {
          Logger.debug(`cleancss write: ${destFile}`);
          writeFileAsync(destFile, minified.styles).then(() => {
            resolve();
          });
        }
      });
    });

  });
}


const taskInfo: TaskInfo = {
<<<<<<< HEAD
  fullArgConfig: '--cleancss',
  shortArgConfig: '-e',
  envConfig: 'ionic_cleancss',
  defaultConfig: require('../config/cleancss.config.js')
=======
  fullArg: '--cleancss',
  shortArg: '-e',
  envVar: 'IONIC_CLEANCSS',
  packageConfig: 'ionic_cleancss',
  defaultConfigFile: 'cleancss.config'
>>>>>>> 0685c0b8
};


export interface CleanCssConfig {
  // https://www.npmjs.com/package/clean-css
  sourceFileName: string;
  // sourceSourceMapName: string;
  destFileName: string;
  // destSourceMapName: string;
}<|MERGE_RESOLUTION|>--- conflicted
+++ resolved
@@ -58,18 +58,11 @@
 
 
 const taskInfo: TaskInfo = {
-<<<<<<< HEAD
-  fullArgConfig: '--cleancss',
-  shortArgConfig: '-e',
-  envConfig: 'ionic_cleancss',
-  defaultConfig: require('../config/cleancss.config.js')
-=======
   fullArg: '--cleancss',
   shortArg: '-e',
   envVar: 'IONIC_CLEANCSS',
   packageConfig: 'ionic_cleancss',
-  defaultConfigFile: 'cleancss.config'
->>>>>>> 0685c0b8
+  defaultConfig: require('../config/cleancss.config.js')
 };
 
 
