--- conflicted
+++ resolved
@@ -35,18 +35,11 @@
 
 
 const taskInfo: TaskInfo = {
-<<<<<<< HEAD
-  fullArgConfig: '--closure',
-  shortArgConfig: '-l',
-  envConfig: 'ionic_closure',
-  defaultConfig: require('../config/closure.config.js')
-=======
   fullArg: '--closure',
   shortArg: '-l',
   envVar: 'IONIC_CLOSURE',
   packageConfig: 'ionic_closure',
-  defaultConfigFile: 'closure.config'
->>>>>>> 0685c0b8
+  defaultConfig: require('../config/closure.config.js')
 };
 
 
