--- conflicted
+++ resolved
@@ -163,18 +163,11 @@
 }
 
 const taskInfo: TaskInfo = {
-<<<<<<< HEAD
-  fullArgConfig: '--copy',
-  shortArgConfig: '-y',
-  envConfig: 'ionic_copy',
-  defaultConfig: require('../config/copy.config.js')
-=======
   fullArg: '--copy',
   shortArg: '-y',
   envVar: 'IONIC_COPY',
   packageConfig: 'ionic_copy',
-  defaultConfigFile: 'copy.config'
->>>>>>> 0685c0b8
+  defaultConfig: require('../config/copy.config.js')
 };
 
 
