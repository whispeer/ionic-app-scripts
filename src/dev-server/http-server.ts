import * as path from 'path';
import { injectNotificationScript } from './injector';
import { injectLiveReloadScript } from './live-reload';
import * as express from 'express';
import * as fs from 'fs';
import * as url from 'url';
import { ServeConfig, LOGGER_DIR } from './serve-config';
import { Logger } from '../util/logger';
import * as proxyMiddleware from 'proxy-middleware';
import { injectDiagnosticsHtml } from '../util/logger-diagnostics';
import { getProjectJson, IonicProject } from '../util/ionic-project';


/**
 * Create HTTP server
 */
export function createHttpServer(config: ServeConfig): express.Application {

  const app = express();
  app.set('serveConfig', config);
  app.listen(config.httpPort, config.host, function() {
    Logger.debug(`listening on ${config.httpPort}`);
  });

  app.get('/', serveIndex);
<<<<<<< HEAD
  app.use('/', express.static(config.rootDir));
  app.use(`/${LOGGER_DIR}`, express.static(path.join(__dirname, '..', 'bin')));
=======
  app.use('/', express.static(config.wwwDir));
  app.use(`/${LOGGER_DIR}`, express.static(path.join(__dirname, '..', '..', 'bin'), { maxAge: 31536000 }));
>>>>>>> 0685c0b8
  app.get('/cordova.js', serveCordovaJS);

  if (config.useProxy) {
    setupProxies(app);
  }

  return app;
}

function setupProxies(app: express.Application) {

  getProjectJson().then(function(projectConfig: IonicProject) {
    for (const proxy of projectConfig.proxies || []) {
      var opts: any = url.parse(proxy.proxyUrl);
      if (proxy.proxyNoAgent) {
        opts.agent = false;
      }

      opts.rejectUnauthorized = !(proxy.rejectUnauthorized === false);

      app.use(proxy.path, proxyMiddleware(opts));
      Logger.info('Proxy added:', proxy.path + ' => ' + url.format(opts));
    }
  });
}

/**
 * http responder for /index.html base entrypoint
 */
function serveIndex(req: express.Request, res: express.Response)  {
  const config: ServeConfig = req.app.get('serveConfig');

  // respond with the index.html file
  const indexFileName = path.join(config.wwwDir, 'index.html');
  fs.readFile(indexFileName, (err, indexHtml) => {
    if (config.useLiveReload) {
      indexHtml = injectLiveReloadScript(indexHtml, config.host, config.liveReloadPort);
    }

    indexHtml = injectNotificationScript(config.rootDir, indexHtml, config.notifyOnConsoleLog, config.notificationPort);

    indexHtml = injectDiagnosticsHtml(config.buildDir, indexHtml);

    res.set('Content-Type', 'text/html');
    res.send(indexHtml);
  });
}

/**
 * http responder for cordova.js file
 */
function serveCordovaJS(req: express.Request, res: express.Response) {
  res.set('Content-Type', 'application/javascript');
  res.send('// mock cordova file during development');
}<|MERGE_RESOLUTION|>--- conflicted
+++ resolved
@@ -23,13 +23,8 @@
   });
 
   app.get('/', serveIndex);
-<<<<<<< HEAD
-  app.use('/', express.static(config.rootDir));
-  app.use(`/${LOGGER_DIR}`, express.static(path.join(__dirname, '..', 'bin')));
-=======
   app.use('/', express.static(config.wwwDir));
-  app.use(`/${LOGGER_DIR}`, express.static(path.join(__dirname, '..', '..', 'bin'), { maxAge: 31536000 }));
->>>>>>> 0685c0b8
+  app.use(`/${LOGGER_DIR}`, express.static(path.join(__dirname, '..', 'bin'), { maxAge: 31536000 }));
   app.get('/cordova.js', serveCordovaJS);
 
   if (config.useProxy) {
