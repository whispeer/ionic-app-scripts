export { build, buildUpdate } from './build';
export { bundle, bundleUpdate } from './bundle';
export { clean } from './clean';
export { cleancss } from './cleancss';
export { copy, copyUpdate } from './copy';
export { lint } from './lint';
export { minify } from './minify';
export { ngc } from './ngc';
export { sass, sassUpdate } from './sass';
export { transpile } from './transpile';
export { uglifyjs } from './uglifyjs';
export { watch } from './watch';
export * from './util/config';
export * from './util/helpers';
export * from './util/interfaces';

import { getAppScriptsVersion } from './util/helpers';
<<<<<<< HEAD
import { Logger } from './util/logger';
import * as tasks from './tasks';
=======
import { Logger } from './logger/logger';
>>>>>>> 6f5d4443


export function run(task: string) {
  try {
    Logger.info(`ionic-app-scripts ${getAppScriptsVersion()}`, 'cyan');
  } catch (e) {}

  const foundTask: Function = (<any>tasks)[task];
  try {
    foundTask().catch((err: any) => {
      errorLog(task, err);
    });
  } catch (e) {
    errorLog(task, e);
  }
}

function errorLog(task: string, e: any) {
  Logger.error(`ionic-app-script task: "${task}"`);
  if (e && e.toString() !== 'Error') {
    Logger.error(`${e}`);
  }
  process.exit(1);
}<|MERGE_RESOLUTION|>--- conflicted
+++ resolved
@@ -15,12 +15,8 @@
 export * from './util/interfaces';
 
 import { getAppScriptsVersion } from './util/helpers';
-<<<<<<< HEAD
-import { Logger } from './util/logger';
+import { Logger } from './logger/logger';
 import * as tasks from './tasks';
-=======
-import { Logger } from './logger/logger';
->>>>>>> 6f5d4443
 
 
 export function run(task: string) {
