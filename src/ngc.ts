import { basename, join } from 'path';
import { BuildContext, TaskInfo } from './util/interfaces';
import { copy as fsCopy, emptyDirSync, outputJsonSync, readFileSync, statSync } from 'fs-extra';
import { objectAssign } from './util/helpers';
import { fillConfigDefaults, generateContext, getUserConfigFile, getNodeBinExecutable } from './util/config';
import { getTsConfigPath } from './transpile';
import { BuildError, Logger } from './util/logger';
import * as ts from 'typescript';


export function ngc(context?: BuildContext, configFile?: string) {
  context = generateContext(context);
  configFile = getUserConfigFile(context, taskInfo, configFile);

  const logger = new Logger('ngc');

  return ngcWorker(context, configFile)
    .then(() => {
      logger.finish();
    })
    .catch(err => {
      throw logger.fail(err);
    });
}


export function ngcWorker(context: BuildContext, configFile: string) {
  // first make a copy of src TS files
  // and copy them into the tmp directory
  return copySrcTsToTmpDir(context).then(() => {
    return runNgc(context, configFile);
  });
}


function runNgc(context: BuildContext, configFile: string) {
  return new Promise((resolve, reject) => {
    const ngcConfig: NgcConfig = fillConfigDefaults(configFile, taskInfo.defaultConfig);

    // make a copy of the users src tsconfig file
    // and save the modified copy into the tmp directory
    createTmpTsConfig(context, ngcConfig);

    const ngcCmd = getNodeBinExecutable(context, 'ngc');
    if (!ngcCmd) {
      reject(new BuildError(`Unable to find Angular Compiler "ngc" command: ${ngcCmd}. Please ensure @angular/compiler-cli has been installed with NPM.`));
      return;
    }

    // let's kick off the actual ngc command on our copied TS files
    // use the user's ngc in their node_modules to ensure ngc
    // versioned and working along with the user's ng2 version
    const spawn = require('cross-spawn');
    const ngcCmdArgs = [
      '--project', getTmpTsConfigPath(context)
    ];

    Logger.debug(`run: ${ngcCmd} ${ngcCmdArgs.join(' ')}`);

    // would love to not use spawn here but import and run ngc directly
    const cp = spawn(ngcCmd, ngcCmdArgs);

    let errorMsgs: string[] = [];

    cp.stdout.on('data', (data: string) => {
      Logger.info(data);
    });

    cp.stderr.on('data', (data: string) => {
      if (data) {
        data.toString().split('\n').forEach(line => {
          if (!line.trim().length) {
            // if it's got no data then don't bother
            return;
          }
          if (line.substr(0, 4) === '    ' || line === 'Compilation failed') {
            // if it's indented then it's some callstack message we don't care about
            return;
          }
          // split by the : character, then rebuild the line until it's too long
          // and make a new line
          const lineSections = line.split(': ');
          let msgSections: string[] = [];
          for (var i = 0; i < lineSections.length; i++) {
            msgSections.push(lineSections[i]);
            if (msgSections.join(': ').length > 40) {
              errorMsgs.push(msgSections.join(': '));
              msgSections = [];
            }
          }
          if (msgSections.length) {
            errorMsgs.push(msgSections.join(': '));
          }
        });
      }
    });

    cp.on('close', (code: string) => {
      if (errorMsgs.length) {
        errorMsgs.forEach(errorMsg => {
          Logger.error(errorMsg);
        });
        reject(new BuildError());

      } else {
        resolve();
      }
    });
  });
}


function createTmpTsConfig(context: BuildContext, ngcConfig: NgcConfig) {
  // create the tsconfig from the original src
  const tsConfigPath = getTsConfigPath(context);
  const tsConfigFile = ts.readConfigFile(tsConfigPath, path => readFileSync(path, 'utf8'));

  if (!tsConfigFile || !tsConfigFile.config) {
    throw new BuildError(`invalid tsconfig: ${tsConfigPath}`);
  }

  if (!tsConfigFile.config.compilerOptions) {
    throw new BuildError(`invalid tsconfig compilerOptions: ${tsConfigPath}`);
  }

  // delete outDir if it's set since we only want
  // to compile to the same directory we're in
  delete tsConfigFile.config.compilerOptions.outDir;

  const mergedConfig = objectAssign({}, tsConfigFile.config, ngcConfig);

  // save the modified copy into the tmp directory
  outputJsonSync(getTmpTsConfigPath(context), mergedConfig);
}


function copySrcTsToTmpDir(context: BuildContext) {
  return new Promise((resolve, reject) => {

    // ensure the tmp directory is ready to go
    try {
      emptyDirSync(context.tmpDir);
    } catch (e) {
      reject(new BuildError(`tmpDir error: ${e}`));
      return;
    }

    const copyOpts: any = {
      filter: filterCopyFiles
    };

    Logger.debug(`copySrcTsToTmpDir, srcDir: ${context.srcDir} to tmpDir: ${context.tmpDir}`);

    fsCopy(context.srcDir, context.tmpDir, copyOpts, (err) => {
      if (err) {
        reject(new BuildError(err));
      } else {
        resolve();
      }
    });
  });
}


function filterCopyFiles(filePath: any, hoop: any) {
  let shouldInclude = false;

  try {
    const stats = statSync(filePath);
    if (stats.isDirectory()) {
      shouldInclude = (EXCLUDE_DIRS.indexOf(basename(filePath)) < 0);

    } else {
      shouldInclude = (filePath.endsWith('.ts') || filePath.endsWith('.html'));
    }
  } catch (e) {}

  return shouldInclude;
}


export function getTmpTsConfigPath(context: BuildContext) {
  return join(context.tmpDir, 'tsconfig.json');
}


const EXCLUDE_DIRS = ['assets', 'theme'];


const taskInfo: TaskInfo = {
<<<<<<< HEAD
  fullArgConfig: '--ngc',
  shortArgConfig: '-n',
  envConfig: 'ionic_ngc',
  defaultConfig: require('../config/ngc.config.js')
=======
  fullArg: '--ngc',
  shortArg: '-n',
  envVar: 'IONIC_NGC',
  packageConfig: 'ionic_ngc',
  defaultConfigFile: 'ngc.config'
>>>>>>> 0685c0b8
};


export interface NgcConfig {
  include: string[];
}<|MERGE_RESOLUTION|>--- conflicted
+++ resolved
@@ -188,18 +188,11 @@
 
 
 const taskInfo: TaskInfo = {
-<<<<<<< HEAD
-  fullArgConfig: '--ngc',
-  shortArgConfig: '-n',
-  envConfig: 'ionic_ngc',
-  defaultConfig: require('../config/ngc.config.js')
-=======
   fullArg: '--ngc',
   shortArg: '-n',
   envVar: 'IONIC_NGC',
   packageConfig: 'ionic_ngc',
-  defaultConfigFile: 'ngc.config'
->>>>>>> 0685c0b8
+  defaultConfig: require('../config/ngc.config.js')
 };
 
 
