--- conflicted
+++ resolved
@@ -11,7 +11,7 @@
   context = generateContext(context);
   configFile = getUserConfigFile(context, taskInfo, configFile);
 
-  const logger = new Logger('bundle');
+  const logger = new Logger('rollup');
 
   return rollupWorker(context, configFile)
     .then(() => {
@@ -24,7 +24,7 @@
 
 
 export function rollupUpdate(event: string, path: string, context: BuildContext) {
-  const logger = new Logger('bundle update');
+  const logger = new Logger('rollup update');
 
   const configFile = getUserConfigFile(context, taskInfo, null);
 
@@ -137,61 +137,6 @@
   }
 }
 
-<<<<<<< HEAD
-export function clearCachedModule(context: BuildContext, id: string) {
-  if (cachedBundle) {
-    const cachedModule = cachedBundle.modules.find(m => m.id === id);
-    if (cachedModule) {
-      const index = cachedBundle.modules.indexOf(cachedModule);
-      if (index > -1) {
-        cachedBundle.modules.splice(index, 1);
-        Logger.debug(`clearCachedModule: ${id}`);
-        return true;
-      }
-    }
-  }
-  Logger.debug(`clearCachedModule: no existing context.cachedBundle to clear`);
-  return false;
-=======
-
-export function getModulePathsCache(): string[] {
-  // sync get the cached array of module paths (if they exist)
-  let modulePaths: string[] = null;
-  const modulesCachePath = getModulesPathsCachePath();
-  try {
-    modulePaths = readJsonSync(modulesCachePath, <any>{ throws: false });
-    Logger.debug(`Cached module paths: ${modulePaths && modulePaths.length}, ${modulesCachePath}`);
-  } catch (e) {
-    Logger.debug(`Cached module paths not found: ${modulesCachePath}`);
-  }
-  return modulePaths;
-}
-
-
-function setModulePathsCache(modulePaths: string[]) {
-  // async save the module paths for later lookup
-  const modulesCachePath = getModulesPathsCachePath();
-
-  Logger.debug(`Cached module paths: ${modulePaths && modulePaths.length}, ${modulesCachePath}`);
-
-  outputJson(modulesCachePath, modulePaths, (err) => {
-    if (err) {
-      Logger.error(`Error writing module paths cache: ${err}`);
-    }
-  });
-}
-
-
-function getModulesPathsCachePath(): string {
-  // make a unique tmp directory for this project's module paths cache file
-  let cwd = process.cwd().replace(/-|:|\/|\\|\.|~|;|\s/g, '').toLowerCase();
-  if (cwd.length > 40) {
-    cwd = cwd.substr(cwd.length - 40);
-  }
-  return join(tmpdir(), cwd, 'modulepaths.json');
->>>>>>> 100cb74e
-}
-
 
 let cachedBundle: RollupBundle = null;
 
