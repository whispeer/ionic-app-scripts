import { BuildContext, TaskInfo } from './util/interfaces';
import { BuildError, Logger } from './util/logger';
<<<<<<< HEAD
import { endsWith, setModulePathsCache } from './util/helpers';
=======
import { emit, EventType } from './util/events';
import { endsWith } from './util/helpers';
>>>>>>> a93f2dab
import { fillConfigDefaults, generateContext, getUserConfigFile, replacePathVars } from './util/config';
import { ionCompiler } from './plugins/ion-compiler';
import { join, isAbsolute, normalize } from 'path';
import * as rollupBundler from 'rollup';


export function rollup(context: BuildContext, configFile: string) {
  context = generateContext(context);
  configFile = getUserConfigFile(context, taskInfo, configFile);

  const logger = new Logger('rollup');

  return rollupWorker(context, configFile)
    .then(() => {
      logger.finish();
    })
    .catch(err => {
      throw logger.fail(err);
    });
}


export function rollupUpdate(event: string, path: string, context: BuildContext) {
  const logger = new Logger('rollup update');

  const configFile = getUserConfigFile(context, taskInfo, null);

  return rollupWorker(context, configFile)
    .then(() => {
      logger.finish();
    })
    .catch(err => {
      throw logger.fail(err);
    });
}


export function rollupWorker(context: BuildContext, configFile: string): Promise<any> {
  return new Promise((resolve, reject) => {
    let rollupConfig = getRollupConfig(context, configFile);

    rollupConfig.dest = getOutputDest(context, rollupConfig);

    // replace any path vars like {{TMP}} with the real path
    rollupConfig.entry = replacePathVars(context, normalize(rollupConfig.entry));
    rollupConfig.dest = replacePathVars(context, normalize(rollupConfig.dest));

    if (!context.isProd) {
      // ngc does full production builds itself and the bundler
      // will already have receive transpiled and AoT templates

      // dev mode auto-adds the ion-compiler plugin, which will inline
      // templates and transpile source typescript code to JS before bundling
      rollupConfig.plugins.unshift(
        ionCompiler(context)
      );
    }

    if (context.useBundleCache) {
      // tell rollup to use a previous bundle as its starting point
      rollupConfig.cache = cachedBundle;
    }

    if (!rollupConfig.onwarn) {
      // use our own logger if one wasn't already provided
      rollupConfig.onwarn = createOnWarnFn();
    }

    Logger.debug(`entry: ${rollupConfig.entry}, dest: ${rollupConfig.dest}, cache: ${rollupConfig.cache}, format: ${rollupConfig.format}`);

    checkDeprecations(context, rollupConfig);

    // bundle the app then create create css
    rollupBundler.rollup(rollupConfig)
      .then((bundle: RollupBundle) => {

        Logger.debug(`bundle.modules: ${bundle.modules.length}`);

        // set the module files used in this bundle
        // this reference can be used elsewhere in the build (sass)
        context.moduleFiles = bundle.modules.map((m) => m.id);

        // async cache all the module paths so we don't need
        // to always bundle to know which modules are used
        setModulePathsCache(context.moduleFiles);

        // cache our bundle for later use
        if (context.isWatch) {
          cachedBundle = bundle;
        }

        // write the bundle
        return bundle.write(rollupConfig);
      })
      .then(() => {
        // clean up any references (overkill yes, but let's play it safe)
        emit(EventType.FileChange, context, rollupConfig.dest);
        rollupConfig = rollupConfig.cache = rollupConfig.onwarn = rollupConfig.plugins = null;

        resolve();
      })
      .catch((err: any) => {
        // ensure references are cleared up when there's an error
        cachedBundle = rollupConfig = rollupConfig.cache = rollupConfig.onwarn = rollupConfig.plugins = null;
        reject(new BuildError(err));
      });
  });
}


export function getRollupConfig(context: BuildContext, configFile: string): RollupConfig {
  configFile = getUserConfigFile(context, taskInfo, configFile);
  return fillConfigDefaults(configFile, taskInfo.defaultConfigFile);
}


export function getOutputDest(context: BuildContext, rollupConfig: RollupConfig) {
  if (!isAbsolute(rollupConfig.dest)) {
    // user can pass in absolute paths
    // otherwise save it in the build directory
    return join(context.buildDir, rollupConfig.dest);
  }
  return rollupConfig.dest;
}


function checkDeprecations(context: BuildContext, rollupConfig: RollupConfig) {
  if (!context.isProd) {
    if (rollupConfig.entry.indexOf('.tmp') > -1 || endsWith(rollupConfig.entry, '.js')) {
      // warning added 2016-10-05, v0.0.29
      throw new BuildError('\nDev builds no longer use the ".tmp" directory. Please update your rollup config\'s\n' +
                           'entry to use your "src" directory\'s "main.dev.ts" TypeScript file.\n' +
                           'For example, the entry for dev builds should be: "src/app/main.dev.ts"');

    }
  }
}


let cachedBundle: RollupBundle = null;


function createOnWarnFn() {
  const previousWarns: {[key: string]: boolean} = {};

  return function onWarningMessage(msg: string) {
    if (msg in previousWarns) {
      return;
    }
    previousWarns[msg] = true;

    if (!(IGNORE_WARNS.some(warnIgnore => msg.indexOf(warnIgnore) > -1))) {
      Logger.warn(`rollup: ${msg}`);
    }
  };
}

const IGNORE_WARNS = [
  'keyword is equivalent to'
];


const taskInfo: TaskInfo = {
  fullArgConfig: '--rollup',
  shortArgConfig: '-r',
  envConfig: 'ionic_rollup',
  defaultConfigFile: 'rollup.config'
};


export interface RollupConfig {
  // https://github.com/rollup/rollup/wiki/JavaScript-API
  entry?: string;
  sourceMap?: boolean;
  plugins?: any[];
  format?: string;
  dest?: string;
  cache?: RollupBundle;
  onwarn?: Function;
}


export interface RollupBundle {
  // https://github.com/rollup/rollup/wiki/JavaScript-API
  write?: Function;
  modules: RollupModule[];
}


export interface RollupModule {
  id: string;
}<|MERGE_RESOLUTION|>--- conflicted
+++ resolved
@@ -1,11 +1,7 @@
 import { BuildContext, TaskInfo } from './util/interfaces';
 import { BuildError, Logger } from './util/logger';
-<<<<<<< HEAD
+import { emit, EventType } from './util/events';
 import { endsWith, setModulePathsCache } from './util/helpers';
-=======
-import { emit, EventType } from './util/events';
-import { endsWith } from './util/helpers';
->>>>>>> a93f2dab
 import { fillConfigDefaults, generateContext, getUserConfigFile, replacePathVars } from './util/config';
 import { ionCompiler } from './plugins/ion-compiler';
 import { join, isAbsolute, normalize } from 'path';
