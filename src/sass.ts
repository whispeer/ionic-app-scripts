--- conflicted
+++ resolved
@@ -4,12 +4,7 @@
 import { emit, EventType } from './util/events';
 import { ensureDirSync, readdirSync, writeFile } from 'fs-extra';
 import { fillConfigDefaults, generateContext, getUserConfigFile, replacePathVars } from './util/config';
-<<<<<<< HEAD
 import { getModulePathsCache } from './util/helpers';
-import { runWorker } from './worker-client';
-=======
-import { getModulePathsCache } from './rollup';
->>>>>>> a93f2dab
 import { SassError, render as nodeSassRender, Result } from 'node-sass';
 import * as postcss from 'postcss';
 import * as autoprefixer from 'autoprefixer';
