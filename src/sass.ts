import { basename, dirname, join, sep } from 'path';
import { BuildContext, BuildState, TaskInfo } from './util/interfaces';
import { BuildError, Logger } from './util/logger';
import { bundle } from './bundle';
import { ensureDirSync, readdirSync, writeFile } from 'fs-extra';
import { fillConfigDefaults, generateContext, getUserConfigFile, replacePathVars } from './util/config';
import { runSassDiagnostics } from './util/logger-sass';
import { printDiagnostics, clearDiagnostics, DiagnosticsType } from './util/logger-diagnostics';
import { SassError, render as nodeSassRender, Result } from 'node-sass';
import * as postcss from 'postcss';
import * as autoprefixer from 'autoprefixer';


export function sass(context?: BuildContext, configFile?: string) {
  context = generateContext(context);
  configFile = getUserConfigFile(context, taskInfo, configFile);

  const logger = new Logger('sass');

  return sassWorker(context, configFile)
    .then(outFile => {
      context.sassState = BuildState.SuccessfulBuild;
      logger.finish();
      return outFile;
    })
    .catch(err => {
      context.sassState = BuildState.RequiresBuild;
      throw logger.fail(err);
    });
}


export function sassUpdate(event: string, filePath: string, context: BuildContext) {
  const configFile = getUserConfigFile(context, taskInfo, null);

  const logger = new Logger('sass update');

  return sassWorker(context, configFile)
    .then(outFile => {
      context.sassState = BuildState.SuccessfulBuild;
      logger.finish();
      return outFile;
    })
    .catch(err => {
      context.sassState = BuildState.RequiresBuild;
      throw logger.fail(err);
    });
}


export function sassWorker(context: BuildContext, configFile: string) {
  const bundlePromise: Promise<any>[] = [];
  if (!context.moduleFiles) {
    // sass must always have a list of all the used module files
    // so ensure we bundle if moduleFiles are currently unknown
    bundlePromise.push(bundle(context));
  }

  return Promise.all(bundlePromise).then(() => {
    clearDiagnostics(context, DiagnosticsType.Sass);

    const sassConfig: SassConfig = fillConfigDefaults(configFile, taskInfo.defaultConfig);

    // where the final css output file is saved
    if (!sassConfig.outFile) {
      sassConfig.outFile = join(context.buildDir, sassConfig.outputFilename);
    }
    Logger.debug(`sass outFile: ${sassConfig.outFile}`);

    // import paths where the sass compiler will look for imports
    sassConfig.includePaths.unshift(join(context.srcDir));
    Logger.debug(`sass includePaths: ${sassConfig.includePaths}`);

    // sass import sorting algorithms incase there was something to tweak
    sassConfig.sortComponentPathsFn = (sassConfig.sortComponentPathsFn || defaultSortComponentPathsFn);
    sassConfig.sortComponentFilesFn = (sassConfig.sortComponentFilesFn || defaultSortComponentFilesFn);

    if (!sassConfig.file) {
      // if the sass config was not given an input file, then
      // we're going to dynamically generate the sass data by
      // scanning through all the components included in the bundle
      // and generate the sass on the fly
      generateSassData(context, sassConfig);
    }

    return render(context, sassConfig);
  });
}


function generateSassData(context: BuildContext, sassConfig: SassConfig) {
  /**
   * 1) Import user sass variables first since user variables
   *    should have precedence over default library variables.
   * 2) Import all library sass files next since library css should
   *    be before user css, and potentially have library css easily
   *    overridden by user css selectors which come after the
   *    library's in the same file.
   * 3) Import the user's css last since we want the user's css to
   *    potentially easily override library css with the same
   *    css specificity.
   */

  const moduleDirectories: string[] = [];
  context.moduleFiles.forEach(moduleFile => {
    const moduleDirectory = dirname(moduleFile);
    if (moduleDirectories.indexOf(moduleDirectory) < 0) {
      moduleDirectories.push(moduleDirectory);
    }
  });

  Logger.debug(`sass moduleDirectories: ${moduleDirectories.length}`);

  // gather a list of all the sass variable files that should be used
  // these variable files will be the first imports
  const userSassVariableFiles = sassConfig.variableSassFiles.map(f => {
    return replacePathVars(context, f);
  });

  // gather a list of all the sass files that are next to components we're bundling
  const componentSassFiles = getComponentSassFiles(moduleDirectories, context, sassConfig);

  Logger.debug(`sass userSassVariableFiles: ${userSassVariableFiles.length}`);
  Logger.debug(`sass componentSassFiles: ${componentSassFiles.length}`);

  const sassImports = userSassVariableFiles.concat(componentSassFiles).map(sassFile => '"' + sassFile.replace(/\\/g, '\\\\') + '"');

  if (sassImports.length) {
    sassConfig.data = `@charset "UTF-8"; @import ${sassImports.join(',')};`;
  }
}


function getComponentSassFiles(moduleDirectories: string[], context: BuildContext, sassConfig: SassConfig) {
  const collectedSassFiles: string[] = [];
  const componentDirectories = getComponentDirectories(moduleDirectories, sassConfig);

  // sort all components with the library components being first
  // and user components coming last, so it's easier for user css
  // to override library css with the same specificity
  const sortedComponentPaths = componentDirectories.sort(sassConfig.sortComponentPathsFn);

  sortedComponentPaths.forEach(componentPath => {
    addComponentSassFiles(componentPath, collectedSassFiles, context, sassConfig);
  });

  return collectedSassFiles;
}


function addComponentSassFiles(componentPath: string, collectedSassFiles: string[], context: BuildContext, sassConfig: SassConfig) {
  let siblingFiles = getSiblingSassFiles(componentPath, sassConfig);

  if (!siblingFiles.length && componentPath.indexOf(sep + 'node_modules') === -1) {

    // if we didn't find anything, see if this module is mapped to another directory
    for (const k in sassConfig.directoryMaps) {
      if (sassConfig.directoryMaps.hasOwnProperty(k)) {
        var actualDirectory = replacePathVars(context, k);
        var mappedDirectory = replacePathVars(context, sassConfig.directoryMaps[k]);

        componentPath = componentPath.replace(actualDirectory, mappedDirectory);

        siblingFiles = getSiblingSassFiles(componentPath, sassConfig);
        if (siblingFiles.length) {
          break;
        }
      }
    }
  }

  if (siblingFiles.length) {
    siblingFiles = siblingFiles.sort(sassConfig.sortComponentFilesFn);

    siblingFiles.forEach(componentFile => {
      collectedSassFiles.push(componentFile);
    });
  }
}


function getSiblingSassFiles(componentPath: string, sassConfig: SassConfig) {
  return readdirSync(componentPath).filter(f => {
    return isValidSassFile(f, sassConfig);
  }).map(f => {
    return join(componentPath, f);
  });
}


function isValidSassFile(filename: string, sassConfig: SassConfig) {
  for (var i = 0; i < sassConfig.includeFiles.length; i++) {
    if (sassConfig.includeFiles[i].test(filename)) {
      // filename passes the test to be included
      for (var j = 0; j < sassConfig.excludeFiles.length; j++) {
        if (sassConfig.excludeFiles[j].test(filename)) {
          // however, it also passed the test that it should be excluded
          Logger.debug(`sass excluded: ${filename}`);
          return false;
        }
      }
      return true;
    }
  }
  return false;
}


function getComponentDirectories(moduleDirectories: string[], sassConfig: SassConfig) {
  // filter out module directories we know wouldn't have sibling component sass file
  // just a way to reduce the amount of lookups to be done later
  return moduleDirectories.filter(moduleDirectory => {
    // normalize this directory is using / between directories
    moduleDirectory = moduleDirectory.replace(/\\/g, '/');

    for (var i = 0; i < sassConfig.excludeModules.length; i++) {
      if (moduleDirectory.indexOf('/node_modules/' + sassConfig.excludeModules[i] + '/') > -1) {
        return false;
      }
    }
    return true;
  });
}


function render(context: BuildContext, sassConfig: SassConfig): Promise<string> {
  return new Promise((resolve, reject) => {

    sassConfig.omitSourceMapUrl = true;

    if (sassConfig.sourceMap) {
      sassConfig.sourceMap = basename(sassConfig.outFile);
      sassConfig.sourceMapContents = true;
    }

    nodeSassRender(sassConfig, (sassError: SassError, sassResult: Result) => {
      const diagnostics = runSassDiagnostics(context, sassError);

      if (diagnostics.length) {
        printDiagnostics(context, DiagnosticsType.Sass, diagnostics, true, true);
        // sass render error :(
        reject(new BuildError());

      } else {
        // sass render success :)
        renderSassSuccess(context, sassResult, sassConfig).then(outFile => {
          resolve(outFile);

        }).catch(err => {
          reject(new BuildError(err));
        });
      }
    });
  });
}


function renderSassSuccess(context: BuildContext, sassResult: Result, sassConfig: SassConfig): Promise<string> {
  if (sassConfig.autoprefixer) {
    // with autoprefixer

    let autoPrefixerMapOptions: any = false;
    if (sassConfig.sourceMap) {
      autoPrefixerMapOptions = {
        inline: false
      };
    }

    const postcssOptions: any = {
      to: basename(sassConfig.outFile),
      map: autoPrefixerMapOptions
    };

    Logger.debug(`sass, start postcss/autoprefixer`);

    return postcss([autoprefixer(sassConfig.autoprefixer)])
      .process(sassResult.css, postcssOptions).then((postCssResult: any) => {
        postCssResult.warnings().forEach((warn: any) => {
          Logger.warn(warn.toString());
        });

        let apMapResult: string = null;
        if (sassConfig.sourceMap && postCssResult.map) {
          Logger.debug(`sass, parse postCssResult.map`);
          apMapResult = JSON.parse(postCssResult.map.toString()).mappings;
        }

        Logger.debug(`sass: postcss/autoprefixer completed`);
        return writeOutput(context, sassConfig, postCssResult.css, apMapResult);
      });
  }

  // without autoprefixer
  generateSourceMaps(sassResult, sassConfig);

  let sassMapResult: string = null;
  if (sassResult.map) {
    sassMapResult = JSON.parse(sassResult.map.toString()).mappings;
  }

  return writeOutput(context, sassConfig, sassResult.css.toString(), sassMapResult);
}


function generateSourceMaps(sassResult: Result, sassConfig: SassConfig) {
  // this can be async and nothing needs to wait on it

  // build Source Maps!
  if (sassResult.map) {
    Logger.debug(`sass, generateSourceMaps`);

    // transform map into JSON
    const sassMap: SassMap = JSON.parse(sassResult.map.toString());

    // grab the stdout and transform it into stdin
    const sassMapFile = sassMap.file.replace(/^stdout$/, 'stdin');

    // grab the base file name that's being worked on
    const sassFileSrc = sassConfig.outFile;

    // grab the path portion of the file that's being worked on
    const sassFileSrcPath = dirname(sassFileSrc);
    if (sassFileSrcPath) {
      // prepend the path to all files in the sources array except the file that's being worked on
      const sourceFileIndex = sassMap.sources.indexOf(sassMapFile);
      sassMap.sources = sassMap.sources.map((source, index) => {
        return (index === sourceFileIndex) ? source : join(sassFileSrcPath, source);
      });
    }

    // remove 'stdin' from souces and replace with filenames!
    sassMap.sources = sassMap.sources.filter(src => {
      if (src !== 'stdin') {
        return src;
      }
    });

    // Replace the map file with the original file name (but new extension)
    // sassMap.file = gutil.replaceExtension(sassFileSrc, '.css');
    // Apply the map
    // applySourceMap(file, sassMap);
  }
}


function writeOutput(context: BuildContext, sassConfig: SassConfig, cssOutput: string, mappingsOutput: string): Promise<string> {
  return new Promise((resolve, reject) => {

    Logger.debug(`sass start write output: ${sassConfig.outFile}`);

    const buildDir = dirname(sassConfig.outFile);
    ensureDirSync(buildDir);

    writeFile(sassConfig.outFile, cssOutput, (cssWriteErr: any) => {
      if (cssWriteErr) {
        reject(new BuildError(`Error writing css file, ${sassConfig.outFile}: ${cssWriteErr}`));

      } else {
        Logger.debug(`sass saved output: ${sassConfig.outFile}`);

        if (mappingsOutput) {
          // save the css map file too
          // this save completes async and does not hold up the resolve
          const sourceMapPath = join(buildDir, basename(sassConfig.outFile) + '.map');

          Logger.debug(`sass start write css map: ${sourceMapPath}`);

          writeFile(sourceMapPath, mappingsOutput, (mapWriteErr: any) => {
            if (mapWriteErr) {
              Logger.error(`Error writing css map file, ${sourceMapPath}: ${mapWriteErr}`);

            } else {
              Logger.debug(`sass saved css map: ${sourceMapPath}`);
            }
          });
        }

        // css file all saved
        // note that we're not waiting on the css map to finish saving
        resolve(sassConfig.outFile);
      }
    });
  });
}


function defaultSortComponentPathsFn(a: any, b: any): number {
  const aIndexOfNodeModules = a.indexOf('node_modules');
  const bIndexOfNodeModules = b.indexOf('node_modules');

  if (aIndexOfNodeModules > -1 && bIndexOfNodeModules > -1) {
    return (a > b) ? 1 : -1;
  }

  if (aIndexOfNodeModules > -1 && bIndexOfNodeModules === -1) {
    return -1;
  }

  if (aIndexOfNodeModules === -1 && bIndexOfNodeModules > -1) {
    return 1;
  }

  return (a > b) ? 1 : -1;
}


function defaultSortComponentFilesFn(a: any, b: any): number {
  const aPeriods = a.split('.').length;
  const bPeriods = b.split('.').length;
  const aDashes = a.split('-').length;
  const bDashes = b.split('-').length;

  if (aPeriods > bPeriods) {
    return 1;
  } else if (aPeriods < bPeriods) {
    return -1;
  }

  if (aDashes > bDashes) {
    return 1;
  } else if (aDashes < bDashes) {
    return -1;
  }

  return (a > b) ? 1 : -1;
}


const taskInfo: TaskInfo = {
<<<<<<< HEAD
  fullArgConfig: '--sass',
  shortArgConfig: '-s',
  envConfig: 'ionic_sass',
  defaultConfig: require('../config/sass.config.js')
=======
  fullArg: '--sass',
  shortArg: '-s',
  envVar: 'IONIC_SASS',
  packageConfig: 'ionic_sass',
  defaultConfigFile: 'sass.config'
>>>>>>> 0685c0b8
};


export interface SassConfig {
  // https://www.npmjs.com/package/node-sass
  outputFilename?: string;
  outFile?: string;
  file?: string;
  data?: string;
  includePaths?: string[];
  excludeModules?: string[];
  includeFiles?: RegExp[];
  excludeFiles?: RegExp[];
  directoryMaps?: {[key: string]: string};
  sortComponentPathsFn?: (a: any, b: any) => number;
  sortComponentFilesFn?: (a: any, b: any) => number;
  variableSassFiles?: string[];
  autoprefixer?: any;
  sourceMap?: string;
  omitSourceMapUrl?: boolean;
  sourceMapContents?: boolean;
}


export interface SassMap {
  file: string;
  sources: any[];
}<|MERGE_RESOLUTION|>--- conflicted
+++ resolved
@@ -427,18 +427,11 @@
 
 
 const taskInfo: TaskInfo = {
-<<<<<<< HEAD
-  fullArgConfig: '--sass',
-  shortArgConfig: '-s',
-  envConfig: 'ionic_sass',
-  defaultConfig: require('../config/sass.config.js')
-=======
   fullArg: '--sass',
   shortArg: '-s',
   envVar: 'IONIC_SASS',
   packageConfig: 'ionic_sass',
-  defaultConfigFile: 'sass.config'
->>>>>>> 0685c0b8
+  defaultConfig: require('../config/sass.config.js')
 };
 
 
