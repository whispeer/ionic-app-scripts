--- conflicted
+++ resolved
@@ -61,18 +61,11 @@
 
 
 const taskInfo: TaskInfo = {
-<<<<<<< HEAD
-  fullArgConfig: '--uglifyjs',
-  shortArgConfig: '-u',
-  envConfig: 'ionic_uglifyjs',
-  defaultConfig: require('../config/uglifyjs.config.js')
-=======
   fullArg: '--uglifyjs',
   shortArg: '-u',
   envVar: 'IONIC_UGLIFYJS',
   packageConfig: 'ionic_uglifyjs',
-  defaultConfigFile: 'uglifyjs.config'
->>>>>>> 0685c0b8
+  defaultConfig: require('../config/uglifyjs.config.js')
 };
 
 
