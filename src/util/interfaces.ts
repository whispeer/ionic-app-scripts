import { FileCache } from './file-cache';

export interface BuildContext {
  rootDir?: string;
  tmpDir?: string;
  srcDir?: string;
  wwwDir?: string;
  wwwIndex?: string;
  buildDir?: string;
  moduleFiles?: string[];
  isProd?: boolean;
  isWatch?: boolean;

  bundler?: string;
  fileCache?: FileCache;
  inlineTemplates?: boolean;
  webpackWatch?: any;

  sassState?: BuildState;
  transpileState?: BuildState;
  templateState?: BuildState;
  bundleState?: BuildState;
}


export enum BuildState {
  SuccessfulBuild,
  RequiresUpdate,
  RequiresBuild
}


export interface WorkerMessage {
  taskModule?: string;
  taskWorker?: string;
  context?: BuildContext;
  workerConfig?: any;
  resolve?: any;
  reject?: any;
  error?: any;
  pid?: number;
}


export interface WorkerProcess {
  task: string;
  worker: any;
}


export interface TaskInfo {
<<<<<<< HEAD
  fullArgConfig: string;
  shortArgConfig: string;
  envConfig: string;
  defaultConfig: any;
=======
  fullArg: string;
  shortArg: string;
  envVar: string;
  packageConfig: string;
  defaultConfigFile: string;
>>>>>>> 0685c0b8
}


export interface File {
  path: string;
  content: string;
  timestamp?: number;
}<|MERGE_RESOLUTION|>--- conflicted
+++ resolved
@@ -49,18 +49,11 @@
 
 
 export interface TaskInfo {
-<<<<<<< HEAD
-  fullArgConfig: string;
-  shortArgConfig: string;
-  envConfig: string;
-  defaultConfig: any;
-=======
   fullArg: string;
   shortArg: string;
   envVar: string;
   packageConfig: string;
-  defaultConfigFile: string;
->>>>>>> 0685c0b8
+  defaultConfig: any;
 }
 
 
