--- conflicted
+++ resolved
@@ -224,18 +224,11 @@
 }
 
 const taskInfo: TaskInfo = {
-<<<<<<< HEAD
-  fullArgConfig: '--webpack',
-  shortArgConfig: '-w',
-  envConfig: 'ionic_webpack',
-  defaultConfig: require('../config/webpack.config.js')
-=======
   fullArg: '--webpack',
   shortArg: '-w',
   envVar: 'IONIC_WEBPACK',
   packageConfig: 'ionic_webpack',
-  defaultConfigFile: 'webpack.config'
->>>>>>> 0685c0b8
+  defaultConfig: require('../config/webpack.config.js')
 };
 
 
